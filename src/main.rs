--- conflicted
+++ resolved
@@ -29,16 +29,12 @@
 
 impl GraphicsContextInner {
     async fn new(window: Window) -> anyhow::Result<Self> {
-<<<<<<< HEAD
         let backends = if cfg!(feature = "web") {
             wgpu::Backends::GL
         } else {
             wgpu::Backends::PRIMARY
         };
         let instance = wgpu::Instance::new(backends);
-=======
-        let instance = wgpu::Instance::new(wgpu::Backends::PRIMARY);
->>>>>>> cc9af2e2
         let surface = unsafe { instance.create_surface(&window) };
         let adapter = instance
             .request_adapter(&Default::default())
@@ -134,23 +130,6 @@
         self.reconfigure();
     }
 
-<<<<<<< HEAD
-    fn swap_chain(&mut self) -> &wgpu::SwapChain {
-        // Split borrows (otherwise the closure will capture `self` entirely)
-        let &mut Self { ref gfx, .. } = self;
-        self.swap_chain.get_or_insert_with(|| {
-            gfx.device.create_swap_chain(
-                &gfx.surface,
-                &wgpu::SwapChainDescriptor {
-                    usage: wgpu::TextureUsages::RENDER_ATTACHMENT,
-                    format: gfx.render_format,
-                    width: gfx.window.inner_size().width,
-                    height: gfx.window.inner_size().height,
-                    present_mode: wgpu::PresentMode::Fifo,
-                },
-            )
-        })
-=======
     fn reconfigure(&self) {
         self.gfx.surface.configure(
             &self.gfx.device,
@@ -162,7 +141,6 @@
                 present_mode: wgpu::PresentMode::Fifo,
             },
         );
->>>>>>> cc9af2e2
     }
 }
 
